--- conflicted
+++ resolved
@@ -79,15 +79,15 @@
     netCDF4>=1.6.0
     # for integration tests
     matplotlib
-<<<<<<< HEAD
+
     # for UAVSAR tests
     rasterio
     pyproj>=2.2,<4
     # also requires gdal (from conda install)
-=======
+
     # for mypy
     types-requests>=2.28.9,<2.30.0
->>>>>>> f5ade5a1
+
 
 [flake8]
 max-line-length = 100
