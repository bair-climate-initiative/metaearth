# https://setuptools.readthedocs.io/en/latest/userguide/declarative_config.html
# This setup.cfg adapted from TorchGeo: http://torchgeo.readthedocs.io
[metadata]
name = metaearth
version = attr: metaearth.__version__
author = Colorado J Reed
author_email = colorado.j.reed@gmail.com
description = MetaEarth: Download remote sensing data from any provider through a single config.
long_description = file: README.md
long_description_content_type = text/markdown
url = https://github.com/bair-climate-initiative/metaearth
license_files = LICENSE
classifiers =
    Development Status :: 3 - Alpha
    Intended Audience :: Science/Research
    Programming Language :: Python :: 3
    Programming Language :: Python :: 3.7
    Programming Language :: Python :: 3.8
    Programming Language :: Python :: 3.9
    Programming Language :: Python :: 3.10
    License :: OSI Approved :: MIT License
    Operating System :: OS Independent
    Topic :: Scientific/Engineering :: GIS
keywords = data download, remote sensing, satellite imagery, earth observation, geospatial

[options]
install_requires =
    # geopandas, 0.10.2 is last version working with python 3.7
    geopandas>=0.10.2,<0.20.0
    # loguru
    loguru>=0.6,<1
    # omegaconf 2.1+ required for to_object method
    omegaconf>=2.1,<3
    # shapely 1.3+ required for Python 3 support
    shapely>=1.3,<2
    # microsoft planetary computer
    planetary_computer>=0.4.6,<1
    # pystac
    pystac>=1.4,<2
    # pystac_client
    pystac_client>=0.4,<0.5
    # radiant earth
    radiant_mlhub>=0.5.2,<0.6.0
    # tqdm
    tqdm>=4.60,<5

python_requires = ~= 3.7
packages = find:

[options.package_data]
metaearth = py.typed

[options.packages.find]
include = metaearth*

[options.extras_require]
style =
    # black 21.8+ required for Jupyter support
    black[jupyter]>=21.8,<23
    # flake8 3.8+ depends on pyflakes 2.2+, which fixes a bug with mypy error code ignores:
    # https://github.com/PyCQA/pyflakes/pull/455
    flake8>=3.8,<5
    # isort 5.8+ required for extend_skip option
    isort[colors]>=5.8,<6
    # pydocstyle 6.1+ required for pyproject.toml support
    pydocstyle[toml]>=6.1,<7
    # pyupgrade 1.24+ required for --py37-plus flag
    pyupgrade>=1.24,<3
tests =
    # mypy 0.900+ required for pyproject.toml support
    mypy>=0.900,<1.0
    # nbmake 0.1+ required to fix path_source bug
    nbmake>=0.1,<2
    # pytest 6.1.2+ required by nbmake
    pytest>=6.1.2,<8
    # pytest-cov 2.4+ required for pytest --cov flags
    pytest-cov>=2.4,<4
    # Needed for GRACE-FO integration tests
    xarray>=0.20.1
    # for GRACE-FO integration tests
    netCDF4>=1.6.0
    # for integration tests
    matplotlib

    # for UAVSAR tests
    rasterio
    pyproj>=2.2,<4
    # also requires gdal (from conda install)

    # for mypy
    types-requests>=2.28.9,<2.30.0
<<<<<<< HEAD
    types-python-dateutil>=2.8.19,<2.9.0
=======
    # rasterio required for reading GeoTIFF
    rasterio<2
>>>>>>> dd59c24d


[flake8]
max-line-length = 100
extend-ignore =
    # See https://github.com/PyCQA/pycodestyle/issues/373
    E203,
exclude =
    # Source
    data/,
    images
    logo/,
    logs/,
    output/,

    # Python
    build/,
    dist/,
    .cache/,
    .mypy_cache/,
    .pytest_cache/,
    __pycache__/,
    *.egg-info/,

    # Git
    .git/,
    .github/,<|MERGE_RESOLUTION|>--- conflicted
+++ resolved
@@ -89,12 +89,10 @@
 
     # for mypy
     types-requests>=2.28.9,<2.30.0
-<<<<<<< HEAD
     types-python-dateutil>=2.8.19,<2.9.0
-=======
+
     # rasterio required for reading GeoTIFF
     rasterio<2
->>>>>>> dd59c24d
 
 
 [flake8]
